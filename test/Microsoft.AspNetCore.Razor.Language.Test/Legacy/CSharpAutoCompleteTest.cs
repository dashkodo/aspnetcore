// Copyright (c) .NET Foundation. All rights reserved.
// Licensed under the Apache License, Version 2.0. See License.txt in the project root for license information.

using System;
using System.Linq;
using Xunit;

namespace Microsoft.AspNetCore.Razor.Language.Legacy
{
    public class CSharpAutoCompleteTest : CsHtmlCodeParserTestBase
    {
        [Fact]
        public void FunctionsDirectiveAutoCompleteAtEOF()
        {
            ParseBlockTest(
                "@functions{",
                new DirectiveBlock(new DirectiveChunkGenerator(CSharpCodeParser.FunctionsDirectiveDescriptor),
                    Factory.CodeTransition(),
                    Factory.MetaCode("functions").Accepts(AcceptedCharactersInternal.None),
                    Factory.MetaCode("{").AutoCompleteWith("}", atEndOfSpan: true).Accepts(AcceptedCharactersInternal.None)),
                new RazorError(
                    LegacyResources.FormatParseError_Expected_EndOfBlock_Before_EOF(CSharpCodeParser.FunctionsDirectiveDescriptor.Name, "}", "{"),
                    new SourceLocation(10, 0, 10),
                    length: 1));
        }

        [Fact]
        public void SectionDirectiveAutoCompleteAtEOF()
        {
            ParseBlockTest("@section Header {",
                new DirectiveBlock(new DirectiveChunkGenerator(CSharpCodeParser.SectionDirectiveDescriptor),
                    Factory.CodeTransition(),
<<<<<<< HEAD
                    Factory.MetaCode("section").Accepts(AcceptedCharactersInternal.None),
                    Factory.Span(SpanKindInternal.Code, " ", CSharpSymbolType.WhiteSpace).Accepts(AcceptedCharactersInternal.WhiteSpace),
                    Factory.Span(SpanKindInternal.Code, "Header", CSharpSymbolType.Identifier)
                        .Accepts(AcceptedCharactersInternal.NonWhiteSpace)
                        .With(new DirectiveTokenChunkGenerator(CSharpCodeParser.SectionDirectiveDescriptor.Tokens.First())),
                    Factory.Span(SpanKindInternal.Markup, " ", CSharpSymbolType.WhiteSpace).Accepts(AcceptedCharactersInternal.AllWhiteSpace),
                    Factory.MetaCode("{").AutoCompleteWith("}", atEndOfSpan: true).Accepts(AcceptedCharactersInternal.None),
=======
                    Factory.MetaCode("section").Accepts(AcceptedCharacters.None),
                    Factory.Span(SpanKind.Code, " ", CSharpSymbolType.WhiteSpace).Accepts(AcceptedCharacters.WhiteSpace),
                    Factory.Span(SpanKind.Code, "Header", CSharpSymbolType.Identifier)
                        .AsDirectiveToken(CSharpCodeParser.SectionDirectiveDescriptor.Tokens.First()),
                    Factory.Span(SpanKind.Markup, " ", CSharpSymbolType.WhiteSpace).Accepts(AcceptedCharacters.AllWhiteSpace),
                    Factory.MetaCode("{").AutoCompleteWith("}", atEndOfSpan: true).Accepts(AcceptedCharacters.None),
>>>>>>> 1f32a832
                    new MarkupBlock(
                        Factory.EmptyHtml())),
                new RazorError(
                    LegacyResources.FormatParseError_Expected_EndOfBlock_Before_EOF("section", "}", "{"),
                    new SourceLocation(16, 0, 16),
                    length: 1));
        }

        [Fact]
        public void VerbatimBlockAutoCompleteAtEOF()
        {
            ParseBlockTest("@{",
                           new StatementBlock(
                               Factory.CodeTransition(),
                               Factory.MetaCode("{").Accepts(AcceptedCharactersInternal.None),
                               Factory.EmptyCSharp()
                                   .AsStatement()
                                   .With(new AutoCompleteEditHandler(CSharpLanguageCharacteristics.Instance.TokenizeString) { AutoCompleteString = "}" })
                               ),
                           new RazorError(
                               LegacyResources.FormatParseError_Expected_EndOfBlock_Before_EOF(
                                   LegacyResources.BlockName_Code, "}", "{"),
                                new SourceLocation(1, 0, 1),
                                length: 1));
        }

        [Fact]
        public void FunctionsDirectiveAutoCompleteAtStartOfFile()
        {
            ParseBlockTest("@functions{" + Environment.NewLine + "foo",
                new DirectiveBlock(new DirectiveChunkGenerator(CSharpCodeParser.FunctionsDirectiveDescriptor),
                    Factory.CodeTransition(),
                    Factory.MetaCode("functions").Accepts(AcceptedCharactersInternal.None),
                    Factory.MetaCode("{").AutoCompleteWith("}", atEndOfSpan: true).Accepts(AcceptedCharactersInternal.None),
                Factory.Code(Environment.NewLine + "foo").AsStatement()),
                    new RazorError(
                        LegacyResources.FormatParseError_Expected_EndOfBlock_Before_EOF("functions", "}", "{"),
                        new SourceLocation(10, 0, 10),
                        length: 1));
        }

        [Fact]
        public void SectionDirectiveAutoCompleteAtStartOfFile()
        {
            ParseBlockTest("@section Header {" + Environment.NewLine
                         + "<p>Foo</p>",
                new DirectiveBlock(new DirectiveChunkGenerator(CSharpCodeParser.SectionDirectiveDescriptor),
                    Factory.CodeTransition(),
<<<<<<< HEAD
                    Factory.MetaCode("section").Accepts(AcceptedCharactersInternal.None),
                    Factory.Span(SpanKindInternal.Code, " ", CSharpSymbolType.WhiteSpace).Accepts(AcceptedCharactersInternal.WhiteSpace),
                    Factory.Span(SpanKindInternal.Code, "Header", CSharpSymbolType.Identifier)
                        .Accepts(AcceptedCharactersInternal.NonWhiteSpace)
                        .With(new DirectiveTokenChunkGenerator(CSharpCodeParser.SectionDirectiveDescriptor.Tokens.First())),
                    Factory.Span(SpanKindInternal.Markup, " ", CSharpSymbolType.WhiteSpace).Accepts(AcceptedCharactersInternal.AllWhiteSpace),
                    Factory.MetaCode("{").AutoCompleteWith("}", atEndOfSpan: true).Accepts(AcceptedCharactersInternal.None),
=======
                    Factory.MetaCode("section").Accepts(AcceptedCharacters.None),
                    Factory.Span(SpanKind.Code, " ", CSharpSymbolType.WhiteSpace).Accepts(AcceptedCharacters.WhiteSpace),
                    Factory.Span(SpanKind.Code, "Header", CSharpSymbolType.Identifier).AsDirectiveToken(CSharpCodeParser.SectionDirectiveDescriptor.Tokens.First()),
                    Factory.Span(SpanKind.Markup, " ", CSharpSymbolType.WhiteSpace).Accepts(AcceptedCharacters.AllWhiteSpace),
                    Factory.MetaCode("{").AutoCompleteWith("}", atEndOfSpan: true).Accepts(AcceptedCharacters.None),
>>>>>>> 1f32a832
                    new MarkupBlock(
                        Factory.Markup(Environment.NewLine),
                        new MarkupTagBlock(
                            Factory.Markup("<p>")),
                        Factory.Markup("Foo"),
                        new MarkupTagBlock(
                            Factory.Markup("</p>")))),
                new RazorError(
                    LegacyResources.FormatParseError_Expected_EndOfBlock_Before_EOF("section", "}", "{"),
                    new SourceLocation(16, 0, 16),
                    length: 1));
        }

        [Fact]
        public void VerbatimBlockAutoCompleteAtStartOfFile()
        {
            ParseBlockTest("@{" + Environment.NewLine
                         + "<p></p>",
                           new StatementBlock(
                               Factory.CodeTransition(),
                               Factory.MetaCode("{").Accepts(AcceptedCharactersInternal.None),
                               Factory.Code(Environment.NewLine)
                                   .AsStatement()
                                   .With(new AutoCompleteEditHandler(CSharpLanguageCharacteristics.Instance.TokenizeString) { AutoCompleteString = "}" }),
                               new MarkupBlock(
                                    new MarkupTagBlock(
                                        Factory.Markup("<p>").Accepts(AcceptedCharactersInternal.None)),
                                    new MarkupTagBlock(
                                        Factory.Markup("</p>").Accepts(AcceptedCharactersInternal.None))),
                               Factory.Span(SpanKindInternal.Code, new CSharpSymbol(string.Empty, CSharpSymbolType.Unknown))
                                   .With(new StatementChunkGenerator())
                               ),
                           new RazorError(
                               LegacyResources.FormatParseError_Expected_EndOfBlock_Before_EOF(
                                   LegacyResources.BlockName_Code, "}", "{"),
                                new SourceLocation(1, 0, 1),
                                length: 1));
        }
    }
}<|MERGE_RESOLUTION|>--- conflicted
+++ resolved
@@ -30,22 +30,12 @@
             ParseBlockTest("@section Header {",
                 new DirectiveBlock(new DirectiveChunkGenerator(CSharpCodeParser.SectionDirectiveDescriptor),
                     Factory.CodeTransition(),
-<<<<<<< HEAD
                     Factory.MetaCode("section").Accepts(AcceptedCharactersInternal.None),
                     Factory.Span(SpanKindInternal.Code, " ", CSharpSymbolType.WhiteSpace).Accepts(AcceptedCharactersInternal.WhiteSpace),
                     Factory.Span(SpanKindInternal.Code, "Header", CSharpSymbolType.Identifier)
-                        .Accepts(AcceptedCharactersInternal.NonWhiteSpace)
-                        .With(new DirectiveTokenChunkGenerator(CSharpCodeParser.SectionDirectiveDescriptor.Tokens.First())),
+                        .AsDirectiveToken(CSharpCodeParser.SectionDirectiveDescriptor.Tokens.First()),
                     Factory.Span(SpanKindInternal.Markup, " ", CSharpSymbolType.WhiteSpace).Accepts(AcceptedCharactersInternal.AllWhiteSpace),
                     Factory.MetaCode("{").AutoCompleteWith("}", atEndOfSpan: true).Accepts(AcceptedCharactersInternal.None),
-=======
-                    Factory.MetaCode("section").Accepts(AcceptedCharacters.None),
-                    Factory.Span(SpanKind.Code, " ", CSharpSymbolType.WhiteSpace).Accepts(AcceptedCharacters.WhiteSpace),
-                    Factory.Span(SpanKind.Code, "Header", CSharpSymbolType.Identifier)
-                        .AsDirectiveToken(CSharpCodeParser.SectionDirectiveDescriptor.Tokens.First()),
-                    Factory.Span(SpanKind.Markup, " ", CSharpSymbolType.WhiteSpace).Accepts(AcceptedCharacters.AllWhiteSpace),
-                    Factory.MetaCode("{").AutoCompleteWith("}", atEndOfSpan: true).Accepts(AcceptedCharacters.None),
->>>>>>> 1f32a832
                     new MarkupBlock(
                         Factory.EmptyHtml())),
                 new RazorError(
@@ -94,21 +84,11 @@
                          + "<p>Foo</p>",
                 new DirectiveBlock(new DirectiveChunkGenerator(CSharpCodeParser.SectionDirectiveDescriptor),
                     Factory.CodeTransition(),
-<<<<<<< HEAD
                     Factory.MetaCode("section").Accepts(AcceptedCharactersInternal.None),
                     Factory.Span(SpanKindInternal.Code, " ", CSharpSymbolType.WhiteSpace).Accepts(AcceptedCharactersInternal.WhiteSpace),
-                    Factory.Span(SpanKindInternal.Code, "Header", CSharpSymbolType.Identifier)
-                        .Accepts(AcceptedCharactersInternal.NonWhiteSpace)
-                        .With(new DirectiveTokenChunkGenerator(CSharpCodeParser.SectionDirectiveDescriptor.Tokens.First())),
+                    Factory.Span(SpanKindInternal.Code, "Header", CSharpSymbolType.Identifier).AsDirectiveToken(CSharpCodeParser.SectionDirectiveDescriptor.Tokens.First()),
                     Factory.Span(SpanKindInternal.Markup, " ", CSharpSymbolType.WhiteSpace).Accepts(AcceptedCharactersInternal.AllWhiteSpace),
                     Factory.MetaCode("{").AutoCompleteWith("}", atEndOfSpan: true).Accepts(AcceptedCharactersInternal.None),
-=======
-                    Factory.MetaCode("section").Accepts(AcceptedCharacters.None),
-                    Factory.Span(SpanKind.Code, " ", CSharpSymbolType.WhiteSpace).Accepts(AcceptedCharacters.WhiteSpace),
-                    Factory.Span(SpanKind.Code, "Header", CSharpSymbolType.Identifier).AsDirectiveToken(CSharpCodeParser.SectionDirectiveDescriptor.Tokens.First()),
-                    Factory.Span(SpanKind.Markup, " ", CSharpSymbolType.WhiteSpace).Accepts(AcceptedCharacters.AllWhiteSpace),
-                    Factory.MetaCode("{").AutoCompleteWith("}", atEndOfSpan: true).Accepts(AcceptedCharacters.None),
->>>>>>> 1f32a832
                     new MarkupBlock(
                         Factory.Markup(Environment.NewLine),
                         new MarkupTagBlock(
