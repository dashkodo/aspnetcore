<<<<<<< HEAD
# We only want to run full helix matrix on master
pr:
  autoCancel: true
  branches:
    include:
    - '*'
=======
# We only want to run full helix matrix on main
pr: none
>>>>>>> 2e79de86
trigger: none
schedules:
# Cron timezone is UTC.
- cron: "0 */12 * * *"
  branches:
    include:
    - main
  always: true
- cron: "0 9 * * *"
  branches:
    include:
    - release/5.0
  always: false

variables:
- ${{ if ne(variables['System.TeamProject'], 'internal') }}:
  - name: _UseHelixOpenQueues
    value: 'true'
- ${{ if eq(variables['System.TeamProject'], 'internal') }}:
  - group: DotNet-HelixApi-Access
  - name: _UseHelixOpenQueues
    value: 'false'

jobs:
- template: jobs/default-build.yml
  parameters:
    jobName: Helix_matrix_x64
    jobDisplayName: 'Tests: Helix full matrix x64'
    agentOs: Windows
    timeoutInMinutes: 480
    steps:
    # Build the shared framework
    - script: ./build.cmd -ci -nobl -all -pack -arch x64
              /p:CrossgenOutput=false /p:ASPNETCORE_TEST_LOG_DIR=artifacts/log
      displayName: Build shared fx
    - script: ./build.cmd -ci -nobl -noBuildRepoTasks -restore -noBuild -noBuildNative -projects src/Grpc/**/*.csproj
              /p:CrossgenOutput=false /p:ASPNETCORE_TEST_LOG_DIR=artifacts/log
      displayName: Restore interop projects
    - script: .\build.cmd -ci -nobl -noBuildRepoTasks -NoRestore -test -all -noBuildNative -projects eng\helix\helix.proj
              /p:IsHelixDaily=true /p:IsRequiredCheck=true /p:IsHelixJob=true /p:BuildInteropProjects=true
              /p:RunTemplateTests=true /p:CrossgenOutput=false /p:ASPNETCORE_TEST_LOG_DIR=artifacts/log
      displayName: Run build.cmd helix target
      env:
        HelixApiAccessToken: $(HelixApiAccessToken) # Needed for internal queues
        SYSTEM_ACCESSTOKEN: $(System.AccessToken) # We need to set this env var to publish helix results to Azure Dev Ops
    artifacts:
    - name: Helix_logs
      path: artifacts/log/
      publishOnError: true

# Helix ARM64
- ${{ if ne(variables['System.TeamProject'], 'internal') }}:
  - template: jobs/default-build.yml
    parameters:
      jobName: Helix_matrix_arm64
      jobDisplayName: "Tests: Helix ARM64 matrix"
      agentOs: Linux
      timeoutInMinutes: 480
      steps:
      - script: ./build.sh --ci --nobl --pack --arch arm64
                /p:CrossgenOutput=false /p:ASPNETCORE_TEST_LOG_DIR=artifacts/log
        displayName: Build shared Fx
      - script: ./build.sh --ci --nobl --arch arm64 --noBuildRepoTasks --no-build-nodejs --no-restore --test --all
                --projects $(Build.SourcesDirectory)/eng/helix/helix.proj /p:IsHelixJob=true /p:IsHelixDaily=true
                /p:CrossgenOutput=false /p:ASPNETCORE_TEST_LOG_DIR=artifacts/log
        displayName: Run build.sh helix arm64 target
        env:
          HelixApiAccessToken: $(HelixApiAccessToken) # Needed for internal queues
          SYSTEM_ACCESSTOKEN: $(System.AccessToken) # We need to set this env var to publish helix results to Azure Dev Ops
      installNodeJs: false
      artifacts:
      - name: Helix_arm64_logs
        path: artifacts/log/
        publishOnError: true
        includeForks: true<|MERGE_RESOLUTION|>--- conflicted
+++ resolved
@@ -1,14 +1,9 @@
-<<<<<<< HEAD
 # We only want to run full helix matrix on master
 pr:
   autoCancel: true
   branches:
     include:
     - '*'
-=======
-# We only want to run full helix matrix on main
-pr: none
->>>>>>> 2e79de86
 trigger: none
 schedules:
 # Cron timezone is UTC.
